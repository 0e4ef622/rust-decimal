use Error;
use num::{BigInt, BigUint, FromPrimitive, One, ToPrimitive, Zero};
use num::bigint::Sign::{Minus, Plus};
use num::bigint::ToBigInt;
use std::cmp::*;
use std::cmp::Ordering::Equal;
use std::fmt;
use std::iter::repeat;
use std::ops::{Add, Div, Mul, Rem, Sub};
use std::str::FromStr;

// Sign mask for the flags field. A value of zero in this bit indicates a
// positive Decimal value, and a value of one in this bit indicates a
// negative Decimal value.
#[allow(overflowing_literals)]
const SIGN_MASK: u32 = 0x8000_0000;

// Scale mask for the flags field. This byte in the flags field contains
// the power of 10 to divide the Decimal value by. The scale byte must
// contain a value between 0 and 28 inclusive.
const SCALE_MASK: u32 = 0x00FF_0000;
const U8_MASK: u32 = 0x0000_00FF;
const I32_MASK: u64 = 0xFFFF_FFFF;

// Number of bits scale is shifted by.
const SCALE_SHIFT: u32 = 16;

// The maximum supported precision
const MAX_PRECISION: u32 = 28;
const MAX_BYTES: usize = 12;

static ONE_INTERNAL_REPR: [u32; 3] = [1, 0, 0];

lazy_static! {
    static ref MIN: Decimal = Decimal { flags: 2_147_483_648, lo: 4_294_967_295, mid: 4_294_967_295, hi: 4_294_967_295 };
    static ref MAX: Decimal = Decimal { flags: 0, lo: 4_294_967_295, mid: 4_294_967_295, hi: 4_294_967_295 };
}

// Fast access for 10^n where n is 0-9
static POWERS_10: [u32; 10] = [
    1,
    10,
    100,
    1000,
    10000,
    100000,
    1000000,
    10000000,
    100000000,
    1000000000,
];
// Fast access for 10^n where n is 10-19
static BIG_POWERS_10: [u64; 10] = [
    10000000000,
    100000000000,
    1000000000000,
    10000000000000,
    100000000000000,
    1000000000000000,
    10000000000000000,
    100000000000000000,
    1000000000000000000,
    10000000000000000000,
];

/// `Decimal` represents a 128 bit representation of a fixed-precision decimal number.
/// The finite set of values of type `Decimal` are of the form m / 10^e,
/// where m is an integer such that -2^96 <= m <= 2^96, and e is an integer
/// between 0 and 28 inclusive.
#[derive(Clone, Debug, Copy)]
pub struct Decimal {
    // Bits 0-15: unused
    // Bits 16-23: Contains "e", a value between 0-28 that indicates the scale
    // Bits 24-30: unused
    // Bit 31: the sign of the Decimal value, 0 meaning positive and 1 meaning negative.
    flags: u32,
    // The lo, mid, hi, and flags fields contain the representation of the
    // Decimal value as a 96-bit integer.
    hi: u32,
    lo: u32,
    mid: u32,
}

#[allow(dead_code)]
impl Decimal {
    /// Returns a `Decimal` with a 64 bit `m` representation and corresponding `e` scale.
    ///
    /// # Arguments
    ///
    /// * `num` - An i64 that represents the `m` portion of the decimal number
    /// * `scale` - A u32 representing the `e` portion of the decimal number.
    ///
    /// # Example
    ///
    /// ```
    /// use rust_decimal::Decimal;
    /// let pi = Decimal::new(3141i64, 3u32);
    /// ```
    pub fn new(num: i64, scale: u32) -> Decimal {
        if scale > MAX_PRECISION {
            panic!("Scale exceeds the maximum precision allowed: {} > {}", scale, MAX_PRECISION);
        }
        let flags: u32 = scale << SCALE_SHIFT;
        if num < 0 {
            return Decimal {
                flags: flags | SIGN_MASK,
                hi: 0,
                lo: (num.abs() as u64 & I32_MASK) as u32,
                mid: ((num.abs() as u64 >> 32) & I32_MASK) as u32,
            };
        }
        Decimal {
            flags: flags,
            hi: 0,
            lo: (num as u64 & I32_MASK) as u32,
            mid: ((num as u64 >> 32) & I32_MASK) as u32,
        }
    }

    /// Returns the scale of the decimal number, otherwise known as `e`.
    pub fn scale(&self) -> u32 {
        ((self.flags & SCALE_MASK) >> SCALE_SHIFT) as u32
    }

    /// An optimized method for changing the sign of a decimal number.
    ///
    /// # Arguments
    ///
    /// * `positive`: true if the resulting decimal should be positive.
    pub fn set_sign(&mut self, positive: bool) {
        if positive {
            if self.is_negative() {
                self.flags ^= SIGN_MASK;
            }
        } else {
            self.flags |= SIGN_MASK;
        }
    }

    /// Returns a serialized version of the decimal number.
    /// The resulting byte array will have the following representation:
    ///
    /// * Bytes 1-4: flags
    /// * Bytes 5-8: lo portion of `m`
    /// * Bytes 9-12: mid portion of `m`
    /// * Bytes 13-16: high portion of `m`
    pub fn serialize(&self) -> [u8; 16] {
        [
            (self.flags & U8_MASK) as u8,
            ((self.flags >> 8) & U8_MASK) as u8,
            ((self.flags >> 16) & U8_MASK) as u8,
            ((self.flags >> 24) & U8_MASK) as u8,
            (self.lo & U8_MASK) as u8,
            ((self.lo >> 8) & U8_MASK) as u8,
            ((self.lo >> 16) & U8_MASK) as u8,
            ((self.lo >> 24) & U8_MASK) as u8,
            (self.mid & U8_MASK) as u8,
            ((self.mid >> 8) & U8_MASK) as u8,
            ((self.mid >> 16) & U8_MASK) as u8,
            ((self.mid >> 24) & U8_MASK) as u8,
            (self.hi & U8_MASK) as u8,
            ((self.hi >> 8) & U8_MASK) as u8,
            ((self.hi >> 16) & U8_MASK) as u8,
            ((self.hi >> 24) & U8_MASK) as u8,
        ]
    }

    /// Deserializes the given bytes into a decimal number.
    /// The deserialized byte representation must be 16 bytes and adhere to the followign convention:
    ///
    /// * Bytes 1-4: flags
    /// * Bytes 5-8: lo portion of `m`
    /// * Bytes 9-12: mid portion of `m`
    /// * Bytes 13-16: high portion of `m`
    pub fn deserialize(bytes: [u8; 16]) -> Decimal {
        Decimal {
            flags: u32::from(bytes[0]) | u32::from(bytes[1]) << 8 | u32::from(bytes[2]) << 16 | u32::from(bytes[3]) << 24,
            lo: u32::from(bytes[4]) | u32::from(bytes[5]) << 8 | u32::from(bytes[6]) << 16 | u32::from(bytes[7]) << 24,
            mid: u32::from(bytes[8]) | u32::from(bytes[9]) << 8 | u32::from(bytes[10]) << 16 | u32::from(bytes[11]) << 24,
            hi: u32::from(bytes[12]) | u32::from(bytes[13]) << 8 | u32::from(bytes[14]) << 16 | u32::from(bytes[15]) << 24,
        }
    }

    /// Returns `true` if the decimal is negative.
    pub fn is_negative(&self) -> bool {
        self.flags & SIGN_MASK > 0
    }

    /// Returns `true` if the decimal is positive.
    pub fn is_positive(&self) -> bool {
        self.flags & SIGN_MASK == 0
    }

    /// Returns the minimum possible number that `Decimal` can represent.
    pub fn min_value() -> Decimal {
        *MIN
    }

    /// Returns the maximum possible number that `Decimal` can represent.
    pub fn max_value() -> Decimal {
        *MAX
    }

    /// Returns a new `Decimal` number with no fractional portion (i.e. an integer).
    /// Rounding currently follows "Bankers Rounding" rules. e.g. 6.5 -> 6, 7.5 -> 8
    pub fn round(&self) -> Decimal {
        self.round_dp(0)
    }

    /// Returns a new `Decimal` number with the specified number of decimal points for fractional portion.
    /// Rounding currently follows "Bankers Rounding" rules. e.g. 6.5 -> 6, 7.5 -> 8
    ///
    /// # Arguments
    /// * `dp`: the number of decimal points to round to.
    pub fn round_dp(&self, dp: u32) -> Decimal {

        let old_scale = self.scale();

        // We artificially cap at 20 because of fast power lookup.
        // We should change this as it's not necessary.
        if dp < old_scale && dp < 20 {
            // Short circuit for zero
            if self.is_zero() {
                return self.rescale(dp);
            }

            // Check to see if we need to add or subtract one.
            // Some expected results assuming dp = 2 and old_scale = 3:
            //   1.235  = 1.24
            //   1.2361 = 1.24
            //   1.2250 = 1.22
            //   1.2251 = 1.23
            // If we consider this example, we have the following number in `low`:
            //   1235 (scale 3)
            //   12361
            //   12250
            //   12251
            let index = dp as usize;
            let power10 = if dp < 10 {
                Decimal::from_u32(POWERS_10[index]).unwrap()
            } else {
                Decimal::from_u64(BIG_POWERS_10[index - 10]).unwrap()
            };
            let mut value = self.mul(power10);

            // Do some midpoint rounding checks
            // We're actually doing two things here.
            //  1. Figuring out midpoint rounding when we're right on the boundary. e.g. 2.50000
            //  2. Figuring out whether to add one or not e.g. 2.51
            // We only need to search back a certain number. e.g. 2.500, round(2) search 1.
            let raw = self.to_biguint();

            // Get the decimal portion
            //  e.g. 2.5001, round(2) decimal portion = 01
            let offset = self.rescale(dp).rescale(old_scale).to_biguint();
            let decimal_portion = raw - offset;

            // Rescale to zero so it's easier to work with
            value = value.rescale(0u32);

            // If the decimal_portion is zero then we round based on the other data
            let mut cap = BigUint::from_u32(5u32).unwrap();
            for _ in 0..(old_scale - dp - 1) {
                cap = cap.mul(BigUint::from_u32(10u32).unwrap());
            }
            if decimal_portion == cap {
                let even_or_odd = value.rem(Decimal::from_u32(2u32).unwrap());
                if !even_or_odd.is_zero() {
                    value = value.add(Decimal::one());
                }
            } else if decimal_portion > cap {
                // Doesn't matter about the decimal portion
                if self.is_negative() {
                    value = value.sub(Decimal::one());
                } else {
                    value = value.add(Decimal::one());
                }
            }

            // Divide by the power to get back
            value.div(power10)
        } else {
            *self
        }
    }

    pub(crate) fn rescale(&self, exp: u32) -> Decimal {
        if exp > MAX_PRECISION {
            panic!("Cannot have an exponent greater than {}", MAX_PRECISION);
        }
        let diff = exp as i32 - self.scale() as i32;
        if diff == 0 {
            // Since it's a copy type we can just return the self
            return *self;
        }

        // 1.23 is scale 2. If we're making it 1.2300 scale 4
        // Raw bit manipulation is hard (going up is easy, going down is hard)
        // Let's just use BigUint to help out
        let unsigned = self.to_biguint();
        let result: BigUint;

        // Figure out whether to multiply or divide
        let power = power_10(diff.abs() as usize);
        if diff > 0 {
            result = unsigned * power;
        } else {
            result = unsigned / power;
        }

        // Convert it back
        let bytes = result.to_bytes_le();
        Decimal::from_bytes_le(bytes, exp, self.is_negative())
    }

    fn base2_to_decimal(bits: &mut [u32; 3], exponent2: i32, positive: bool, is64: bool) -> Option<Self> {
        // 2^exponent2 = (10^exponent2)/(5^exponent2)
        //             = (5^-exponent2)*(10^exponent2)
        let mut exponent5 = -exponent2;
        let mut exponent10 = exponent2; // Ultimately, we want this for the scale

        while exponent5 > 0 {
            // Check to see if the mantissa is divisible by 2
            if bits[0] & 0x1 == 0 {
                exponent10 += 1;
                exponent5 -= 1;

                // We can divide by 2 without losing precision
                let hi_carry = bits[2] & 0x1 == 1;
                bits[2] >>= 1;
                let mid_carry = bits[1] & 0x1 == 1;
                bits[1] = (bits[1] >> 1) | if hi_carry { SIGN_MASK } else { 0 };
                bits[0] = (bits[0] >> 1) | if mid_carry { SIGN_MASK } else { 0 };
            } else {
                // The mantissa is NOT divisible by 2. Therefore the mantissa should
                // be multiplied by 5, unless the multiplication overflows.
                exponent5 -= 1;

                let mut temp = [bits[0], bits[1], bits[2]];
                if mul_by_u32(&mut temp, 5) == 0 {
                    // Multiplication succeeded without overflow, so copy result back
                    bits[0] = temp[0];
                    bits[1] = temp[1];
                    bits[2] = temp[2];
                } else {
                    // Multiplication by 5 overflows. The mantissa should be divided
                    // by 2, and therefore will lose significant digits.
                    exponent10 += 1;

                    // Shift right
                    let hi_carry = bits[2] & 0x1 == 1;
                    bits[2] >>= 1;
                    let mid_carry = bits[1] & 0x1 == 1;
                    bits[1] = (bits[1] >> 1) | if hi_carry { SIGN_MASK } else { 0 };
                    bits[0] = (bits[0] >> 1) | if mid_carry { SIGN_MASK } else { 0 };
                }
            }
        }

        // In order to divide the value by 5, it is best to multiply by 2/10.
        // Therefore, exponent10 is decremented, and the mantissa should be multiplied by 2
        while exponent5 < 0 {
            if bits[2] & SIGN_MASK == 0 {
                // No far left bit, the mantissa can withstand a shift-left without overflowing
                exponent10 -= 1;
                exponent5 += 1;
                shl_internal(bits, 1);
            } else {
                // The mantissa would overflow if shifted. Therefore it should be
                // directly divided by 5. This will lose significant digits, unless
                // by chance the mantissa happens to be divisible by 5.
                exponent5 += 1;
                div_by_u32(bits, 5);
            }
        }

        // At this point, the mantissa has assimilated the exponent5, but
        // exponent10 might not be suitable for assignment. exponent10 must be
        // in the range [-MAX_PRECISION..0], so the mantissa must be scaled up or
        // down appropriately.
        while exponent10 > 0 {
            // In order to bring exponent10 down to 0, the mantissa should be
            // multiplied by 10 to compensate. If the exponent10 is too big, this
            // will cause the mantissa to overflow.
            if mul_by_u32(bits, 10) == 0 {
                exponent10 -= 1;
            } else {
                // Overflowed - return?
                return None;
            }
        }

        // In order to bring exponent up to -MAX_PRECISION, the mantissa should
        // be divided by 10 to compensate. If the exponent10 is too small, this
        // will cause the mantissa to underflow and become 0.
        while exponent10 < -(MAX_PRECISION as i32) {
            let rem10 = div_by_u32(bits, 10);
            exponent10 += 1;
            if is_all_zero(bits) {
                // Underflow, unable to keep dividing
                exponent10 = 0;
            } else if rem10 >= 5 {
                add_internal(bits, &ONE_INTERNAL_REPR);
            }
        }

        // This step is required in order to remove excess bits of precision from the
        // end of the bit representation, down to the precision guaranteed by the
        // floating point number
        if is64 {
            // Guaranteed to about 16 dp
            while exponent10 < 0 && (bits[2] != 0 || (bits[1] & 0xFFE0_0000) != 0) {

                let rem10 = div_by_u32(bits, 10);
                exponent10 += 1;
                if rem10 >= 5 {
                    add_internal(bits, &ONE_INTERNAL_REPR);
                }
            }
        } else {
            // Guaranteed to about 7 dp
            while exponent10 < 0 &&
                (bits[2] != 0 || bits[1] != 0 || (bits[2] == 0 && bits[1] == 0 && (bits[0] & 0xFF00_0000) != 0))
            {

                let rem10 = div_by_u32(bits, 10);
                exponent10 += 1;
                if rem10 >= 5 {
                    add_internal(bits, &ONE_INTERNAL_REPR);
                }
            }
        }

        // Remove multiples of 10 from the representation
        while exponent10 < 0 {
            let mut temp = [bits[0], bits[1], bits[2]];
            let remainder = div_by_u32(&mut temp, 10);
            if remainder == 0 {
                exponent10 += 1;
                bits[0] = temp[0];
                bits[1] = temp[1];
                bits[2] = temp[2];
            } else {
                break;
            }
        }

        // Scale assignment
        let mut flags: u32 = (-exponent10 as u32) << SCALE_SHIFT;
        if !positive {
            flags |= SIGN_MASK;
        }
        Some(Decimal {
            lo: bits[0],
            mid: bits[1],
            hi: bits[2],
            flags: flags,
        })
    }

    //
    // These do not address scale. If you want that, rescale to 0 first.
    //
    pub(crate) fn to_biguint(&self) -> BigUint {
        let bytes = self.unsigned_bytes_le();
        BigUint::from_bytes_le(&bytes[..])
    }

    fn to_bigint(&self) -> BigInt {
        let bytes = self.unsigned_bytes_le();
        let sign = if self.is_negative() { Minus } else { Plus };
        BigInt::from_bytes_le(sign, &bytes[..])
    }

    pub(crate) fn from_biguint(res: BigUint, scale: u32, negative: bool) -> Result<Decimal, Error> {
        let bytes = res.to_bytes_le();
        if bytes.len() > MAX_BYTES {
            return Err(Error::new("Decimal Overflow"));
        }
        if scale > MAX_PRECISION {
            return Err(Error::new("Scale exceeds maximum precision"));
        }

        Ok(Decimal::from_bytes_le(bytes, scale, negative))
    }

    fn unsigned_bytes_le(&self) -> Vec<u8> {
        return vec![
            (self.lo & U8_MASK) as u8,
            ((self.lo >> 8) & U8_MASK) as u8,
            ((self.lo >> 16) & U8_MASK) as u8,
            ((self.lo >> 24) & U8_MASK) as u8,
            (self.mid & U8_MASK) as u8,
            ((self.mid >> 8) & U8_MASK) as u8,
            ((self.mid >> 16) & U8_MASK) as u8,
            ((self.mid >> 24) & U8_MASK) as u8,
            (self.hi & U8_MASK) as u8,
            ((self.hi >> 8) & U8_MASK) as u8,
            ((self.hi >> 16) & U8_MASK) as u8,
            ((self.hi >> 24) & U8_MASK) as u8,
        ];
    }

    fn from_bytes_le(bytes: Vec<u8>, scale: u32, negative: bool) -> Decimal {
        // Finally build the flags
        let mut flags = 0u32;
        let mut lo = 0u32;
        let mut mid = 0u32;
        let mut hi = 0u32;

        if scale > 0 {
            flags = scale << SCALE_SHIFT;
        }
        if negative {
            flags |= SIGN_MASK;
        }
        if bytes.len() > MAX_BYTES {
            panic!("Decimal Overflow, too many bytes {} > MAX({})", bytes.len(), MAX_BYTES);
        }

        let mut pos = 0;
        for b in bytes {
            if pos < 4 {
                lo |= u32::from(b) << (pos * 8);
            } else if pos < 8 {
                mid |= u32::from(b) << ((pos - 4) * 8);
            } else {
                hi |= u32::from(b) << ((pos - 8) * 8);
            }
            // Move position
            pos += 1;
        }

        // Build up each hi/lo
        Decimal {
            flags: flags,
            hi: hi,
            lo: lo,
            mid: mid,
        }
    }
}

fn power_10(exponent: usize) -> BigUint {
    if exponent < 10 {
        BigUint::from_u32(POWERS_10[exponent]).unwrap()
    } else if exponent < 20 {
        BigUint::from_u64(BIG_POWERS_10[exponent - 10]).unwrap()
    } else {
        let u32_exponent = exponent - 19; // -20 + 1 for getting the right u32 index
        BigUint::from_u64(BIG_POWERS_10[9]).unwrap() * BigUint::from_u32(POWERS_10[u32_exponent]).unwrap()
    }
}

fn copy_array(into: &mut [u32], from: &[u32]) {
    copy_array_with_limit(into, from, 0);
}

fn copy_array_with_limit(into: &mut [u32], from: &[u32], limit: usize) {
    let limit = if limit == 0 {
        from.len()
    } else {
        from.len().min(limit)
    };
    for i in 0..into.len() {
        if i >= limit {
            break;
        }
        into[i] = from[i];
    }
}

fn add_internal(value: &mut [u32], by: &[u32]) -> u32 {
    let mut carry : u64 = 0;
    let vl = value.len();
    let bl = by.len();
    if vl >= bl {
        let mut sum: u64;
        for i in 0..bl {
            sum = u64::from(value[i]) + u64::from(by[i]) + carry;
            value[i] = (sum & 0xFFFF_FFFF) as u32;
            carry = sum >> 32;
        }
        if vl > bl {
            for i in bl..vl {
                if carry == 0 {
                    break;
                }
                sum = u64::from(value[i]) + carry;
                value[i] = (sum & 0xFFFF_FFFF) as u32;
                carry = sum >> 32;
            }
        }
    }
    carry as u32
}

fn add_with_scale_internal(quotient: &mut [u32], quotient_scale: &mut i32, working: &mut [u32], working_scale: &mut i32) -> bool {
    // Add quotient and the working (i.e. quotient = quotient + working)
    // We only care about the first 4 words of working_quotient as we are only dealing with the quotient
    if is_all_zero(quotient) {
        // Quotient is zero (i.e. quotient = 0 + working_quotient). 
        // We can just copy the working quotient in directly
        // First, make sure they are both 96 bit.
        while working[3] != 0 {
            div_by_u32(working, 10);
            *working_scale -= 1;
        }
        copy_array(quotient, working);
        *quotient_scale = *working_scale;
    } else if !is_some_zero(working, 0, 4) {
        // We have ensured that working is not zero so we should do the addition
        let mut temp = [0u32, 0u32, 0u32, 0u32, 0u32];

        // If our two quotients are different then 
        // try to scale down the one with the bigger scale
        if *quotient_scale != *working_scale {
            if *quotient_scale < *working_scale {
                // divide by 10 until target scale is reached
                copy_array_with_limit(&mut temp, working, 4);
                while *working_scale > *quotient_scale {
                    // TODO: Work out a better way to share this code
                    let remainder = div_by_u32(&mut temp, 10);
                    if remainder == 0 {
                        *working_scale -= 1;
                        copy_array_with_limit(working, &temp, 4);
                    } else {
                        break;
                    }
                }
            } else {
                copy_array(&mut temp, quotient);
                // divide by 10 until target scale is reached
                while *quotient_scale > *working_scale {
                    // TODO: Work out a better way to share this code
                    let remainder = div_by_u32(&mut temp, 10);
                    if remainder == 0 {
                        *quotient_scale -= 1;
                        copy_array(quotient, &temp);
                    } else {
                        break;
                    }
                }

            }
        }

        // If our two quotients are still different then 
        // try to scale up the smaller scale
        if *quotient_scale != *working_scale {
            if *quotient_scale > *working_scale {
                copy_array_with_limit(&mut temp, working, 4);
                // Multiply by 10 until scale reached or overflow
                while *working_scale < *quotient_scale && temp[4] == 0 {
                    mul_by_u32(&mut temp, 10);
                    if temp[4] == 0 {
                        // still does not overflow
                        *working_scale += 1;
                        copy_array_with_limit(working, &temp, 4);
                    }
                }
            } else {
                copy_array(&mut temp, quotient);
                // Multiply by 10 until scale reached or overflow
                while *quotient_scale < *working_scale && temp[3] == 0 {
                    mul_by_u32(&mut temp, 10);
                    if temp[3] == 0 {
                        // still does not overflow
                        *quotient_scale += 1;
                        copy_array(quotient, &temp);
                    }
                }
            }
        }

        // If our two quotients are still different then 
        // try to scale down the one with the bigger scale
        // (ultimately losing significant digits)
        if *quotient_scale != *working_scale {
            if *quotient_scale < *working_scale {
                copy_array_with_limit(&mut temp, working, 4);
                // divide by 10 until target scale is reached
                while *working_scale > *quotient_scale {
                    div_by_u32(&mut temp, 10);
                    *working_scale -= 1;
                    copy_array_with_limit(working, &temp, 4);
                }

            } else {
                copy_array(&mut temp, quotient);
                // divide by 10 until target scale is reached
                while *quotient_scale > *working_scale {
                    div_by_u32(&mut temp, 10);
                    *quotient_scale -= 1;
                    copy_array(quotient, &temp);
                }
            }
        }

        // If quotient or working are zero we have an underflow condition
        if is_all_zero(quotient) || is_some_zero(working, 0, 4) {
            // Underflow
            return true;
        } else {
            // Both numbers have the same scale and can be added.
            // We just need to know whether we can fit them in
            let mut underflow = false;
            while !underflow {
                for i in 0..5 {
                    if i < 3 {
                        temp[i] = quotient[i];
                    } else {
                        temp[i] = 0;
                    }
                }

                let mut carry = 0;
                let mut sum: u64;
                for i in 0..4 {
                    sum = u64::from(temp[i]) + u64::from(working[i]) + carry as u64;
                    temp[i] = (sum & 0xFFFF_FFFF) as u32;
                    carry = sum >> 32;
                }
                sum = u64::from(temp[4]) + carry as u64;
                temp[4] = (sum & 0xFFFF_FFFF) as u32;

                if temp[3] == 0 && temp[4] == 0 {
                    // addition was successful
                    copy_array(quotient, &temp);
                    break;
                } else {
                    // addition overflowed - remove significant digits and try again
                    div_by_u32(quotient, 10);
                    *quotient_scale -= 1;
                    div_by_u32(working, 10);
                    *working_scale -= 1;
                    // Check for underflow
                    underflow = is_all_zero(quotient) || is_some_zero(working, 0, 4);
                }
            }
            if underflow {
                return true;
            }
        }
    }
    false
}

fn sub_internal(value: &mut [u32], by: &[u32]) -> u32 {
    // The way this works is similar to long subtraction
    // Let's assume we're working with bytes for simpliciy in an example:
    //   257 - 8 = 249
    //   0000_0001 0000_0001 - 0000_0000 0000_1000 = 0000_0000 1111_1001
    // We start by doing the first byte...
    //   Overflow = 0
    //   Left = 0000_0001 (1)
    //   Right = 0000_1000 (8)
    // Firstly, we make sure the left and right are scaled up to twice the size
    //   Left = 0000_0000 0000_0001
    //   Right = 0000_0000 0000_1000
    // We then subtract right from left
    //   Result = Left - Right = 1111_1111 1111_1001
    // We subtract the overflow, which in this case is 0.
    // Because left < right (1 < 8) we invert the high part.
    //   Lo = 1111_1001
    //   Hi = 1111_1111 -> 0000_0001
    // Lo is the field, hi is the overflow.
    // We do the same for the second byte...
    //   Overflow = 1
    //   Left = 0000_0001
    //   Right = 0000_0000
    //   Result = Left - Right = 0000_0000 0000_0001
    // We subtract the overflow...
    //   Result = 0000_0000 0000_0001 - 1 = 0
    // And we invert the high, just because (invert 0 = 0).
    // So our result is:
    //   0000_0000 1111_1001
    let mut overflow = 0;
    let vl = value.len();
    let bl = by.len();
    for i in 0..vl {
        if i >= bl {
            break;
        }
        let (lo, hi) = sub_part(value[i], by[i], overflow);
        value[i] = lo;
        overflow = hi;
    }
    overflow
}

fn sub_part(left: u32, right: u32, overflow: u32) -> (u32, u32) {
    let mut invert = false;
    let overflow = i64::from(overflow);
    let mut part : i64 = i64::from(left) - i64::from(right);
    if left < right {
        invert = true;
    }

    if part > overflow {
        part -= overflow;
    } else {
        part -= overflow;
        invert = true;
    }

    let mut hi : i32 = ((part >> 32) & 0xFFFF_FFFF) as i32;
    let lo : u32 = (part & 0xFFFF_FFFF) as u32;
    if invert {
        hi = -hi;
    }
    (lo, hi as u32)
}

// Returns overflow
fn mul_by_u32(bits: &mut [u32], m: u32) -> u32 {
    let mut overflow = 0;
    for b in bits.iter_mut() {
        let (lo, hi) = mul_part(*b, m, overflow);
        *b = lo;
        overflow = hi;
    }
    overflow
}

fn mul_part(left: u32, right: u32, high: u32) -> (u32, u32) {
    let result = u64::from(left) * u64::from(right) + u64::from(high);
    let hi = ((result >> 32) & 0xFFFF_FFFF) as u32;
    let lo = (result & 0xFFFF_FFFF) as u32;
    (lo, hi)
}

fn div_internal(working: &mut [u32; 8], divisor: &[u32; 3]) {
    // There are a couple of ways to do division on binary numbers:
    //   1. Using long division
    //   2. Using the complement method
    // ref: https://www.wikihow.com/Divide-Binary-Numbers
    // The complement method basically keeps trying to subtract the
    // divisor until it can't anymore and placing the rest in remainder.
    let mut sub = [
        0u32,
        0u32,
        0u32,
        0u32,
        divisor[0] ^ 0xFFFF_FFFF,
        divisor[1] ^ 0xFFFF_FFFF,
        divisor[2] ^ 0xFFFF_FFFF,
        0xFFFF_FFFF
    ];

    // Add one onto the complement, also, make sure remainder is 0
    let mut carry = 0;
    let one = [1u32,0u32,0u32,0u32];
    for i in 4..8 {
        let sum = u64::from(sub[i]) + u64::from(one[i-4]) + carry as u64;
        sub[i] = (sum & 0xFFFF_FFFF) as u32;
        carry = sum >> 32;

        // Zero out remainder at same time
        working[i] = 0;
    }

    // If we have nothing in our hi+ block then shift over till we do
    let mut blocks_to_process = 0;
    loop {
        if blocks_to_process >= 4 || working[3] != 0 {
            break;
        }
        // Shift whole blocks to the "left"
        working[3] = working[2];
        working[2] = working[1];
        working[1] = working[0];
        working[0] = 0;

        // Incremember the counter
        blocks_to_process += 1;
    }

    // Let's try and do the addition...
    let mut i = blocks_to_process << 5;
    loop {
        if i >= 128 {
            break;
        }

        // << 1 for the entire working array
        let mut shifted = 0;
        for i in 0..8 {
            let b = working[i] >> 31;
            working[i] = (working[i] << 1) | shifted;
            shifted = b;
        }

        // Copy the remainder of working into sub
        for j in 0..4 {
            sub[j] = working[j + 4];
        }

        // A little weird but we add together sub
        let mut carry = 0;
        for i in 0..4 {
            let sum = u64::from(sub[i]) + u64::from(sub[i + 4]) + carry as u64;
            sub[i] = (sum & 0xFFFF_FFFF) as u32;
            carry = sum >> 32;
        }

        // Was it positive?
        if (sub[3] & 0x80000000) == 0 {
            for j in 0..4 {
                working[j + 4] = sub[j];
            }
            working[0] |= 1;
        }

        // Increment our pointer
        i += 1;
    }
}

// Returns remainder
fn div_by_u32(bits: &mut [u32], divisor: u32) -> u32 {
    if divisor == 0 {
        // Divide by zero
        panic!("Internal error: divide by zero");
    } else if divisor == 1 {
        // dividend remains unchanged
        0
    } else {
        let mut remainder = 0u32;
        let divisor = u64::from(divisor);
        for i in (0..bits.len()).rev() {
            let temp = (u64::from(remainder) << 32) + u64::from(bits[i]);
            remainder = (temp % divisor) as u32;
            bits[i] = (temp / divisor) as u32;
        }

        remainder
    }
}

fn shl_internal(bits: &mut [u32; 3], shift: u32) {

    let mut shift = shift;

    // Whole blocks first
    while shift >= 32 {
        bits[2] = bits[1];
        bits[1] = bits[0];
        bits[0] = 0;
        shift -= 32;
    }

    // Continue with the rest
    if shift > 0 {
        let mut shifted = 0;
        for i in 0..3 {
            let b = bits[i] >> (32 - shift);
            bits[i] = (bits[i] << shift) | shifted;
            shifted = b;
        }
    }
}

#[inline]
fn cmp_internal(left: &[u32; 3], right: &[u32; 3]) -> Ordering {
    let left_hi : u32 = left[2];
    let right_hi : u32 = right[2];
    let left_lo : u64 = u64::from(left[1]) << 32 | u64::from(left[0]);
    let right_lo : u64 = u64::from(right[1]) << 32 | u64::from(right[0]);
    if left_hi < right_hi || (left_hi <= right_hi && left_lo < right_lo) {
        Ordering::Less
    } else if left_hi == right_hi && left_lo == right_lo {
        Ordering::Equal
    } else {
        Ordering::Greater
    }
}

fn is_all_zero(bits: &[u32]) -> bool {
    for b in bits.iter() {
        if *b != 0 {
            return false;
        }
    }
    true
}

fn is_some_zero(bits: &[u32], skip: usize, take: usize) -> bool {
    for b in bits.iter().skip(skip).take(take) {
        if *b != 0 {
            return false;
        }
    }
    true
}


macro_rules! impl_from {
    ($T:ty, $from_ty:path) => {
        impl From<$T> for Decimal {
            #[inline]
            fn from(t: $T) -> Decimal {
                $from_ty(t).unwrap()
            }
        }
    }
}

impl_from!(isize, FromPrimitive::from_isize);
impl_from!(i8, FromPrimitive::from_i8);
impl_from!(i16, FromPrimitive::from_i16);
impl_from!(i32, FromPrimitive::from_i32);
impl_from!(i64, FromPrimitive::from_i64);
impl_from!(usize, FromPrimitive::from_usize);
impl_from!(u8, FromPrimitive::from_u8);
impl_from!(u16, FromPrimitive::from_u16);
impl_from!(u32, FromPrimitive::from_u32);
impl_from!(u64, FromPrimitive::from_u64);

macro_rules! forward_val_val_binop {
    (impl $imp:ident for $res:ty, $method:ident) => {
        impl $imp<$res> for $res {
            type Output = $res;

            #[inline]
            fn $method(self, other: $res) -> $res {
                (&self).$method(&other)
            }
        }
    }
}

macro_rules! forward_ref_val_binop {
    (impl $imp:ident for $res:ty, $method:ident) => {
        impl<'a> $imp<$res> for &'a $res {
            type Output = $res;

            #[inline]
            fn $method(self, other: $res) -> $res {
                self.$method(&other)
            }
        }
    }
}

macro_rules! forward_val_ref_binop {
    (impl $imp:ident for $res:ty, $method:ident) => {
        impl<'a> $imp<&'a $res> for $res {
            type Output = $res;

            #[inline]
            fn $method(self, other: &$res) -> $res {
                (&self).$method(other)
            }
        }
    }
}

macro_rules! forward_all_binop {
    (impl $imp:ident for $res:ty, $method:ident) => {
        forward_val_val_binop!(impl $imp for $res, $method);
        forward_ref_val_binop!(impl $imp for $res, $method);
        forward_val_ref_binop!(impl $imp for $res, $method);
    };
}

impl Zero for Decimal {
    fn is_zero(&self) -> bool {
        self.lo.is_zero() && self.mid.is_zero() && self.hi.is_zero()
    }

    fn zero() -> Decimal {
        Decimal {
            flags: 0,
            hi: 0,
            lo: 0,
            mid: 0,
        }
    }
}

impl One for Decimal {
    fn one() -> Decimal {
        Decimal {
            flags: 0,
            hi: 0,
            lo: 1,
            mid: 0,
        }
    }
}

impl FromStr for Decimal {
    type Err = Error;

    fn from_str(value: &str) -> Result<Decimal, Self::Err> {
        if value.is_empty() {
            return Err(Error::new("Invalid decimal: empty"));
        }

        let mut offset = 0;
        let mut len = value.len();
        let chars: Vec<char> = value.chars().collect();
        let mut negative = false; // assume positive

        // handle the sign
        if chars[offset] == '-' {
            negative = true; // leading minus means negative
            offset += 1;
            len -= 1;
        } else if chars[offset] == '+' {
            // leading + allowed
            offset += 1;
            len -= 1;
        }

        // should now be at numeric part of the significand
        let mut dot_offset: i32 = -1; // '.' offset, -1 if none
        let cfirst = offset; // record start of integer
        let mut coeff = String::new(); // integer significand array

        while len > 0 {
            let c = chars[offset];
            if c.is_digit(10) {
                coeff.push(c);
                offset += 1;
                len -= 1;
                continue;
            }
            if c == '.' {
                if dot_offset >= 0 {
                    return Err(Error::new("Invalid decimal: two decimal points"));
                }
                dot_offset = offset as i32;
                offset += 1;
                len -= 1;
                continue;
            }

            return Err(Error::new("Invalid decimal: unknown character"));
        }

        // here when no characters left
        if coeff.is_empty() {
            return Err(Error::new("Invalid decimal: no digits found"));
        }

        let mut scale = 0u32;
        if dot_offset >= 0 {
            // we had a decimal place so set the scale
            scale = (coeff.len() as u32) - (dot_offset as u32 - cfirst as u32);
        }

        // Parse this into a big uint
        let res = BigUint::from_str(&coeff[..]);
        if res.is_err() {
            return Err(Error::new("Failed to parse string"));
        }

        Decimal::from_biguint(res.unwrap(), scale, negative)
    }
}

impl FromPrimitive for Decimal {
    fn from_i32(n: i32) -> Option<Decimal> {
        let flags: u32;
        let value_copy: i32;
        if n >= 0 {
            flags = 0;
            value_copy = n;
        } else {
            flags = SIGN_MASK;
            value_copy = -n;
        }
        Some(Decimal {
            flags: flags,
            lo: value_copy as u32,
            mid: 0,
            hi: 0,
        })
    }

    fn from_i64(n: i64) -> Option<Decimal> {
        let flags: u32;
        let value_copy: i64;
        if n >= 0 {
            flags = 0;
            value_copy = n;
        } else {
            flags = SIGN_MASK;
            value_copy = -n;
        }
        Some(Decimal {
            flags: flags,
            lo: value_copy as u32,
            mid: (value_copy >> 32) as u32,
            hi: 0,
        })
    }

    fn from_u32(n: u32) -> Option<Decimal> {
        Some(Decimal {
            flags: 0,
            lo: n,
            mid: 0,
            hi: 0,
        })
    }

    fn from_u64(n: u64) -> Option<Decimal> {
        Some(Decimal {
            flags: 0,
            lo: n as u32,
            mid: (n >> 32) as u32,
            hi: 0,
        })
    }

    fn from_f32(n: f32) -> Option<Decimal> {
        // Handle the case if it is NaN, Infinity or -Infinity
        if !n.is_finite() {
            return None;
        }

        // It's a shame we can't use a union for this due to it being broken up by bits
        // i.e. 1/8/23 (sign, exponent, mantissa)
        // See https://en.wikipedia.org/wiki/IEEE_754-1985
        // n = (sign*-1) * 2^exp * mantissa
        // Decimal of course stores this differently... 10^-exp * significand
        let raw = n.to_bits();
        let positive = (raw >> 31) == 0;
        let biased_exponent = ((raw >> 23) & 0xFF) as i32;
        let mantissa = raw & 0x007F_FFFF;

        // Handle the special zero case
        if biased_exponent == 0 && mantissa == 0 {
            let mut zero = Decimal::zero();
            if !positive {
                zero.set_sign(false);
            }
            return Some(zero);
        }

        // Get the bits and exponent2
        let mut exponent2 = biased_exponent - 127;
        let mut bits = [mantissa, 0u32, 0u32];
        if biased_exponent == 0 {
            // Denormalized number - correct the exponent
            exponent2 += 1;
        } else {
            // Add extra hidden bit to mantissa
            bits[0] |= 0x0080_0000;
        }

        // The act of copying a mantissa as integer bits is equivalent to shifting
        // left the mantissa 23 bits. The exponent is reduced to compensate.
        exponent2 -= 23;

        // Convert to decimal
        Decimal::base2_to_decimal(&mut bits, exponent2, positive, false)
    }

    fn from_f64(n: f64) -> Option<Decimal> {
        // Handle the case if it is NaN, Infinity or -Infinity
        if !n.is_finite() {
            return None;
        }

        // It's a shame we can't use a union for this due to it being broken up by bits
        // i.e. 1/11/52 (sign, exponent, mantissa)
        // See https://en.wikipedia.org/wiki/IEEE_754-1985
        // n = (sign*-1) * 2^exp * mantissa
        // Decimal of course stores this differently... 10^-exp * significand
        let raw = n.to_bits();
        let positive = (raw >> 63) == 0;
        let biased_exponent = ((raw >> 52) & 0x7FF) as i32;
        let mantissa = raw & 0x000F_FFFF_FFFF_FFFF;

        // Handle the special zero case
        if biased_exponent == 0 && mantissa == 0 {
            let mut zero = Decimal::zero();
            if !positive {
                zero.set_sign(false);
            }
            return Some(zero);
        }

        // Get the bits and exponent2
        let mut exponent2 = biased_exponent - 1023;
        let mut bits = [
            (mantissa & 0xFFFF_FFFF) as u32,
            ((mantissa >> 32) & 0xFFFF_FFFF) as u32,
            0u32,
        ];
        if biased_exponent == 0 {
            // Denormalized number - correct the exponent
            exponent2 += 1;
        } else {
            // Add extra hidden bit to mantissa
            bits[1] |= 0x0010_0000;
        }

        // The act of copying a mantissa as integer bits is equivalent to shifting
        // left the mantissa 52 bits. The exponent is reduced to compensate.
        exponent2 -= 52;

        // Convert to decimal
        Decimal::base2_to_decimal(&mut bits, exponent2, positive, true)
    }
}

impl ToPrimitive for Decimal {
    fn to_f64(&self) -> Option<f64> {
        if self.scale() == 0 {
            let bytes = self.unsigned_bytes_le();
            let sign;
            if self.is_negative() {
                sign = Minus;
            } else {
                sign = Plus;
            }

            BigInt::from_bytes_le(sign, &bytes[..]).to_f64()
        } else {
            match self.to_string().parse::<f64>() {
                Ok(s) => Some(s),
                Err(_) => None,
            }
        }
    }

    fn to_i64(&self) -> Option<i64> {
        let d = self.rescale(0);
        // Convert to biguint and use that
        let bytes = d.unsigned_bytes_le();
        let sign;
        if self.is_negative() {
            sign = Minus;
        } else {
            sign = Plus;
        }
        BigInt::from_bytes_le(sign, &bytes[..]).to_i64()
    }

    fn to_u64(&self) -> Option<u64> {
        if self.is_negative() {
            return None;
        }

        // Rescale to 0 (truncate)
        let d = self.rescale(0);
        if d.hi != 0 {
            // Overflow
            return None;
        }

        // Convert to biguint and use that
        let bytes = d.unsigned_bytes_le();
        BigUint::from_bytes_le(&bytes[..]).to_u64()
    }
}

impl fmt::Display for Decimal {
    fn fmt(&self, f: &mut fmt::Formatter) -> Result<(), fmt::Error> {
        // Get the scale - where we need to put the decimal point
        let mut scale = self.scale() as usize;

        // Get the whole number without decimal points (or signs)
        let uint = self.to_biguint();

        // Convert to a string and manipulate that (neg at front, inject decimal)
        let mut rep = uint.to_string();
        let len = rep.len();


        if let Some(n_dp) = f.precision() {
            if n_dp < scale {
                rep.truncate(len - scale + n_dp)
            } else {
                let zeros = repeat("0").take(n_dp - scale).collect::<String>();
                rep.push_str(&zeros[..]);
            }
            scale = n_dp;
        }
        let len = rep.len();

        // Inject the decimal point
        if scale > 0 {
            // Must be a low fractional
            if scale > len {
                let mut new_rep = String::new();
                let zeros = repeat("0").take(scale as usize - len).collect::<String>();
                new_rep.push_str("0.");
                new_rep.push_str(&zeros[..]);
                new_rep.push_str(&rep[..]);
                rep = new_rep;
            } else if scale == len {
                rep.insert(0, '.');
                rep.insert(0, '0');
            } else {
                rep.insert(len - scale as usize, '.');
            }
        } else if rep.is_empty() {
            // corner case for when we truncated everything in a low fractional
            rep.insert(0, '0');
        }

        f.pad_integral(self.is_positive(), "", &rep)
    }
}

forward_all_binop!(impl Add for Decimal, add);

impl<'a, 'b> Add<&'b Decimal> for &'a Decimal {
    type Output = Decimal;

    #[inline]
    fn add(self, other: &Decimal) -> Decimal {

        // Convert to the same scale
        let my_scale = self.scale();
        let other_scale = other.scale();
        let mut flags;
        let mut my = [self.lo, self.mid, self.hi];
        let mut ot = [other.lo, other.mid, other.hi];
        if my_scale > other_scale {
            let rescaled = other.rescale(my_scale);
            ot[0] = rescaled.lo;
            ot[1] = rescaled.mid;
            ot[2] = rescaled.hi;
            flags = my_scale << SCALE_SHIFT;
        } else if other_scale > my_scale {
            let rescaled = self.rescale(other_scale);
            my[0] = rescaled.lo;
            my[1] = rescaled.mid;
            my[2] = rescaled.hi;
            flags = other_scale << SCALE_SHIFT;
        } else {
            flags = my_scale << SCALE_SHIFT;
        }

        // Add the items together
        let my_negative = self.is_negative();
        let other_negative = other.is_negative();
        if my_negative && other_negative {
            flags |= SIGN_MASK;
            add_internal(&mut my, &ot);
        } else if my_negative && !other_negative {
            // -x + y
            let cmp = cmp_internal(&my, &ot);
            // if x > y then it's negative (i.e. -2 + 1)
            match cmp {
                Ordering::Less => {
                    sub_internal(&mut ot, &my);
                    my[0] = ot[0];
                    my[1] = ot[1];
                    my[2] = ot[2];
                }
                Ordering::Greater => {
                    flags |= SIGN_MASK;
                    sub_internal(&mut my, &ot);
                }
                Ordering::Equal => {
                    // -2 + 2
                    my[0] = 0;
                    my[1] = 0;
                    my[2] = 0;
                }
            }
        } else if !my_negative && other_negative {
            // x + -y
            let cmp = cmp_internal(&my, &ot);
            // if x < y then it's negative (i.e. 1 + -2)
            match cmp {
                Ordering::Less => {
                    flags |= SIGN_MASK;
                    sub_internal(&mut ot, &my);
                    my[0] = ot[0];
                    my[1] = ot[1];
                    my[2] = ot[2];
                }
                Ordering::Greater => {
                    sub_internal(&mut my, &ot);
                }
                Ordering::Equal => {
                    // 2 + -2
                    my[0] = 0;
                    my[1] = 0;
                    my[2] = 0;
                }
            }
        } else {
            add_internal(&mut my, &ot);
        }
        Decimal {
            lo: my[0],
            mid: my[1],
            hi: my[2],
            flags: flags,
        }
    }
}

forward_all_binop!(impl Sub for Decimal, sub);

impl<'a, 'b> Sub<&'b Decimal> for &'a Decimal {
    type Output = Decimal;

    #[inline]
    fn sub(self, other: &Decimal) -> Decimal {
        let negated_other = Decimal {
            lo: other.lo,
            mid: other.mid,
            hi: other.hi,
            flags: other.flags ^ SIGN_MASK,
        };
        self.add(negated_other)
    }
}

forward_all_binop!(impl Mul for Decimal, mul);

impl<'a, 'b> Mul<&'b Decimal> for &'a Decimal {
    type Output = Decimal;

    #[inline]
    fn mul(self, other: &Decimal) -> Decimal {
        // Early exit if either is zero
        if self.is_zero() || other.is_zero() {
            return Decimal {
                lo: 0,
                mid: 0,
                hi: 0,
                flags: 0,
            };
        }

        let my = [self.lo, self.mid, self.hi];
        let ot = [other.lo, other.mid, other.hi];

        // Start a result array
        let mut result = [0u32, 0u32, 0u32];

        // We are only resulting in a negative if we have mismatched signs
        let negative = self.is_negative() ^ other.is_negative();

        // We get the scale of the result by adding the operands. This may be too big, however
        //  we'll correct later
        let my_scale = self.scale();
        let ot_scale = other.scale();
        let mut final_scale = my_scale + ot_scale;

        // Do the calculation, this first part is just trying to shortcut cycles.
        let to = if my[2] == 0 && my[1] == 0 {
            1
        } else if my[2] == 0 {
            2
        } else {
            3
        };
        // We calculate into a 256 bit number temporarily
        let mut running : [u32;6] = [0,0,0,0,0,0];
        let mut overflow = 0;
        for i in 0..to {
            for j in 0..3 {
                let (res, of) = mul_part(ot[j], my[i], overflow);
                overflow = of;
                let running_index = i + j;
                let mut working = res;
                loop {
                    let added = running[running_index] as u64 + working as u64;
                    running[running_index] = (added & 0xFFFF_FFFF) as u32;
                    working = (added >> 32) as u32;
                    if working == 0 {
                        break;
                    }
                }
            }
        }

        // While our result is in overflow (i.e. upper portion != 0)
        // AND it has a scale > 0 we divide by 10
        let mut remainder = 0;
        while final_scale > 0 && !is_some_zero(&running, 3, 3) {
            remainder = div_by_u32(&mut running, 10u32);
            final_scale -= 1;
        }

        // Round up the carry if we need to
        if remainder >= 5 {
            for i in 0..6 {
                let digit = running[i] as u64 + 1;
                running[i] = (digit & 0xFFFF_FFFF) as u32;
                if digit <= 0xFFFF_FFFF {
                    break;
                }
            }
        }

        // If our upper portion is not 0, we've overflowed
        if !(running[3] == 0 && running[4] == 0 && running[5] == 0) {
            panic!("Multiplication overflowed");
        }

        // Copy to our result
        result[0] = running[0];
        result[1] = running[1];
        result[2] = running[2];

        // We underflowed, we'll lose precision.
        // For now we panic however perhaps in the future I could give the option to round
        if final_scale > MAX_PRECISION {
            panic!("Multiplication underflowed");
        }

        // We have our result
        let flags = (final_scale << SCALE_SHIFT) | if negative { SIGN_MASK } else { 0 };
        Decimal {
            lo: result[0],
            mid: result[1],
            hi: result[2],
            flags: flags
        }
    }
}

forward_all_binop!(impl Div for Decimal, div);

impl<'a, 'b> Div<&'b Decimal> for &'a Decimal {
    type Output = Decimal;

    #[inline]
    fn div(self, other: &Decimal) -> Decimal {
        if other.is_zero() {
            panic!("Division by zero");
        }
        if self.is_zero() {
            return Decimal::zero();
        }

        let dividend = [self.lo, self.mid, self.hi];
        let divisor = [other.lo, other.mid, other.hi];
        let dividend_scale = self.scale();
        let divisor_scale = other.scale();

        // Division is the most tricky...
        // 1. If it's the first iteration, we use the intended dividend.
        // 2. If the remainder != 0 from the previous iteration, we use it
        //    as the dividend for this iteration
        // 3. We use this to calculate the quotient and remainder
        // 4. We add this quotient to the final result
        // 5. We multiply the integer part of the remainder by 10 and up the
        //    scale to maintain precision.
        // 6. Loop back to step 2 until:
        //       a. the remainder is zero (i.e. 6/3 = 2) OR
        //       b. addition in 4 fails to modify bits in quotient (i.e. due to underflow)
        let mut quotient = [0u32, 0u32, 0u32];
        let mut quotient_scale : i32 = dividend_scale as i32 - divisor_scale as i32;

        // Working is the remainder + the quotient
        // We use an aligned array since we'll be using it alot.
        let mut working = [dividend[0], dividend[1], dividend[2], 0u32, 0u32, 0u32, 0u32, 0u32];
        let mut working_scale = quotient_scale;
        let mut remainder_scale = working_scale;
        let mut underflow;

        loop {
            div_internal(&mut working, &divisor);
            underflow = add_with_scale_internal(&mut quotient, &mut quotient_scale, &mut working, &mut working_scale);
            // TODO: We could round here however I don't want it to be lossy

            // Multiply the remainder by 10
            let mut overflow = 0;
            for i in 4..8 {
                let (lo, hi) = mul_part(working[i] as u32, 10, overflow);
                working[i] = lo;
                overflow = hi;
            }
            // Copy it into the quotient section
            for i in 0..4 {
                working[i] = working[i + 4];
            }

            remainder_scale += 1;
            working_scale = remainder_scale;

            if underflow || is_some_zero(&working, 4, 4) {
                break;
            }
        }

        // If we have a really big number try to adjust the scale to 0
        if !underflow {
            while quotient_scale < 0 {
                for i in 0..8 {
                    if i < 3 {
                        working[i] = quotient[i];
                    } else {
                        working[i] = 0;
                    }
                }

                // Mul 10
                let mut overflow = 0;
                for i in 0..8 {
                    let (lo, hi) = mul_part(working[i] as u32, 10, overflow);
                    working[i] = lo;
                    overflow = hi;
                }
                if is_some_zero(&working, 3, 5) {
                    quotient_scale += 1;
                    quotient[0] = working[0];
                    quotient[1] = working[1];
                    quotient[2] = working[2];
                } else {
                    // Overflow
                    panic!("Division overflowed");
                }
            }

            if quotient_scale > 255 {
                quotient[0] = 0;
                quotient[1] = 0;
                quotient[2] = 0;
                quotient_scale = 0;
            }
        }

        let quotient_negative = self.is_negative() ^ other.is_negative();
        Decimal {
            lo: quotient[0],
            mid: quotient[1],
            hi: quotient[2],
            flags: (quotient_scale << SCALE_SHIFT) as u32 | if quotient_negative { SIGN_MASK } else { 0 },
        }
    }
}

forward_all_binop!(impl Rem for Decimal, rem);

impl<'a, 'b> Rem<&'b Decimal> for &'a Decimal {
    type Output = Decimal;

    #[inline]
    fn rem(self, other: &Decimal) -> Decimal {
        if other.is_zero() {
            panic!("Division by zero");
        }
        if self.is_zero() {
            return Decimal::zero();
        }


        // Working is the remainder + the quotient
        // We use an aligned array since we'll be using it alot.
        let mut working = [self.lo, self.mid, self.hi, 0u32, 0u32, 0u32, 0u32, 0u32];
        let divisor = [other.lo, other.mid, other.hi];
        div_internal(&mut working, &divisor);

        // Remainder has no scale however does have a sign (the same as self)
        Decimal {
            lo: working[4],
            mid: working[5],
            hi: working[6],
            flags: if self.is_negative() { SIGN_MASK } else { 0 },
        }
    }
}

impl PartialEq for Decimal {
    #[inline]
    fn eq(&self, other: &Decimal) -> bool {
        self.cmp(other) == Equal
    }
}

impl Eq for Decimal {}

impl PartialOrd for Decimal {
    #[inline]
    fn partial_cmp(&self, other: &Decimal) -> Option<Ordering> {
        Some(self.cmp(other))
    }
}

impl Ord for Decimal {
    fn cmp(&self, other: &Decimal) -> Ordering {
        // Quick exit if major differences
        let self_negative = self.is_negative();
        let other_negative = other.is_negative();
        if self_negative &&  !other_negative {
                return Ordering::Less;
        } else if !self_negative && other_negative {
                return Ordering::Greater;
        }


        // If we have 1.23 and 1.2345 then we have
        //  123 scale 2 and 12345 scale 4
        //  We need to convert the first to
        //  12300 scale 4 so we can compare equally
        let s = self.scale() as u32;
        let o = other.scale() as u32;

        if s == o { // Fast path for same scale
            if self.hi != other.hi { return  self.hi.cmp(&other.hi); }
            if self.mid != other.mid { return  self.mid.cmp(&other.mid); }
            return self.lo.cmp(&other.lo);
        }

        let si = self.to_bigint();
        let oi = other.to_bigint();
        if s > o {
            let power = power_10((s - o) as usize).to_bigint().unwrap();
            let other_scaled = oi * power;
            si.cmp(&other_scaled)
<<<<<<< HEAD
        } else if s < o {
            let power = power_10((o - s) as usize).to_bigint().unwrap();
=======
        } else {
            let power = Decimal::power_10((o - s) as usize).to_bigint().unwrap();
>>>>>>> eee1cbf1
            let self_scaled = si * power;
            self_scaled.cmp(&oi)
        }
    }
}


#[cfg(test)]
mod test {
    // Tests on private methods.
    //
    // All public tests should go under `tests/`.

    use super::*;
    #[test]
    fn rescale_integer_up() {
        for scale in 1..25 {
            let d = "1".parse::<Decimal>().unwrap().rescale(scale);

            let mut s = String::from("1.");
            for _ in 0..scale {
                s.push('0');
            }

            assert_eq!(d.to_string(), s);
        }
    }

    #[test]
    fn rescale_integer_down() {
        for scale in 1..25 {
            let d = "1.000000000000000000000000"
                .parse::<Decimal>()
                .unwrap()
                .rescale(scale);

            let mut s = String::from("1.");
            for _ in 0..scale {
                s.push('0');
            }

            assert_eq!(d.to_string(), s);
        }
    }

    #[test]
    fn rescale_float_up() {
        for scale in 1..25 {
            let d = "1.1".parse::<Decimal>().unwrap().rescale(scale);

            let mut s = String::from("1.1");
            for _ in 0..(scale - 1) {
                s.push('0');
            }

            assert_eq!(d.to_string(), s);
        }
    }

    #[test]
    fn rescale_float_down() {
        for scale in 1..24 {
            let d = "1.000000000000000000000001"
                .parse::<Decimal>()
                .unwrap()
                .rescale(scale);

            let mut s = String::from("1.");
            for _ in 0..(scale) {
                s.push('0');
            }

            assert_eq!(d.to_string(), s);
        }
    }

    #[test]
    fn round_complex_number() {
        // This is 1982.2708333333333
        let a = Decimal {
            flags: 1572864,
            hi: 107459117,
            lo: 2219136341,
            mid: 849254895,
        };
        let b = a.round_dp(2u32);
        assert_eq!("1982.27", b.to_string());
    }
}<|MERGE_RESOLUTION|>--- conflicted
+++ resolved
@@ -1794,7 +1794,6 @@
                 return Ordering::Greater;
         }
 
-
         // If we have 1.23 and 1.2345 then we have
         //  123 scale 2 and 12345 scale 4
         //  We need to convert the first to
@@ -1814,13 +1813,8 @@
             let power = power_10((s - o) as usize).to_bigint().unwrap();
             let other_scaled = oi * power;
             si.cmp(&other_scaled)
-<<<<<<< HEAD
-        } else if s < o {
+        } else {
             let power = power_10((o - s) as usize).to_bigint().unwrap();
-=======
-        } else {
-            let power = Decimal::power_10((o - s) as usize).to_bigint().unwrap();
->>>>>>> eee1cbf1
             let self_scaled = si * power;
             self_scaled.cmp(&oi)
         }
